use crate::fs::feature::xattr;
use crate::options::{flags, OptionsError, NumberSource, Vars};
use crate::options::parser::MatchedFlags;
use crate::output::{View, Mode, TerminalWidth, grid, details};
use crate::output::grid_details::{self, RowThreshold};
use crate::output::file_name::Options as FileStyle;
use crate::output::table::{TimeTypes, SizeFormat, UserFormat, Columns, Options as TableOptions};
use crate::output::time::TimeFormat;


impl View {
    pub fn deduce<V: Vars>(matches: &MatchedFlags<'_>, vars: &V) -> Result<Self, OptionsError> {
        let mode = Mode::deduce(matches, vars)?;
        let width = TerminalWidth::deduce(vars)?;
        let file_style = FileStyle::deduce(matches, vars)?;
        Ok(Self { mode, width, file_style })
    }
}


impl Mode {

    /// Determine which viewing mode to use based on the user’s options.
    ///
    /// As with the other options, arguments are scanned right-to-left and the
    /// first flag found is matched, so `exa --oneline --long` will pick a
    /// details view, and `exa --long --oneline` will pick the lines view.
    ///
    /// This is complicated a little by the fact that `--grid` and `--tree`
    /// can also combine with `--long`, so care has to be taken to use the
    pub fn deduce<V: Vars>(matches: &MatchedFlags<'_>, vars: &V) -> Result<Self, OptionsError> {
        let flag = matches.has_where_any(|f| f.matches(&flags::LONG) || f.matches(&flags::ONE_LINE)
                                          || f.matches(&flags::GRID) || f.matches(&flags::TREE));

        let flag = if let Some(f) = flag { f } else {
            Self::strict_check_long_flags(matches)?;
            let grid = grid::Options::deduce(matches)?;
            return Ok(Self::Grid(grid));
        };

        if flag.matches(&flags::LONG)
        || (flag.matches(&flags::TREE) && matches.has(&flags::LONG)?)
        || (flag.matches(&flags::GRID) && matches.has(&flags::LONG)?)
        {
            let _ = matches.has(&flags::LONG)?;
            let details = details::Options::deduce_long(matches, vars)?;

            let flag = matches.has_where_any(|f| f.matches(&flags::GRID) || f.matches(&flags::TREE));

            if flag.is_some() && flag.unwrap().matches(&flags::GRID) {
                let _ = matches.has(&flags::GRID)?;
                let grid = grid::Options::deduce(matches)?;
                let row_threshold = RowThreshold::deduce(vars)?;
                let grid_details = grid_details::Options { grid, details, row_threshold };
                return Ok(Self::GridDetails(grid_details));
            }

            // the --tree case is handled by the DirAction parser later
            return Ok(Self::Details(details));
        }

        Self::strict_check_long_flags(matches)?;

        if flag.matches(&flags::TREE) {
            let _ = matches.has(&flags::TREE)?;
            let details = details::Options::deduce_tree(matches)?;
            return Ok(Self::Details(details));
        }

        if flag.matches(&flags::ONE_LINE) {
            let _ = matches.has(&flags::ONE_LINE)?;
            return Ok(Self::Lines);
        }

        let grid = grid::Options::deduce(matches)?;
        Ok(Self::Grid(grid))
    }

    fn strict_check_long_flags(matches: &MatchedFlags<'_>) -> Result<(), OptionsError> {
        // If --long hasn’t been passed, then check if we need to warn the
        // user about flags that won’t have any effect.
        if matches.is_strict() {
            for option in &[ &flags::BINARY, &flags::BYTES, &flags::INODE, &flags::LINKS,
                             &flags::HEADER, &flags::BLOCKS, &flags::TIME, &flags::GROUP, &flags::NUMERIC ] {
                if matches.has(option)? {
                    return Err(OptionsError::Useless(*option, false, &flags::LONG));
                }
            }

            if matches.has(&flags::GIT)? {
                return Err(OptionsError::Useless(&flags::GIT, false, &flags::LONG));
            }
            else if matches.has(&flags::LEVEL)? && ! matches.has(&flags::RECURSE)? && ! matches.has(&flags::TREE)? {
                return Err(OptionsError::Useless2(&flags::LEVEL, &flags::RECURSE, &flags::TREE));
            }
        }

        Ok(())
    }
}


impl grid::Options {
    fn deduce(matches: &MatchedFlags<'_>) -> Result<Self, OptionsError> {
        let grid = grid::Options {
            across: matches.has(&flags::ACROSS)?,
        };

        Ok(grid)
    }
}


impl details::Options {
    fn deduce_tree(matches: &MatchedFlags<'_>) -> Result<Self, OptionsError> {
        let details = details::Options {
            table: None,
            header: false,
            xattr: xattr::ENABLED && matches.has(&flags::EXTENDED)?,
            secattr: xattr::ENABLED && matches.has(&flags::SECURITY_CONTEXT)?,
        };

        Ok(details)
    }

    fn deduce_long<V: Vars>(matches: &MatchedFlags<'_>, vars: &V) -> Result<Self, OptionsError> {
        if matches.is_strict() {
            if matches.has(&flags::ACROSS)? && ! matches.has(&flags::GRID)? {
                return Err(OptionsError::Useless(&flags::ACROSS, true, &flags::LONG));
            }
            else if matches.has(&flags::ONE_LINE)? {
                return Err(OptionsError::Useless(&flags::ONE_LINE, true, &flags::LONG));
            }
        }

        Ok(details::Options {
            table: Some(TableOptions::deduce(matches, vars)?),
            header: matches.has(&flags::HEADER)?,
            xattr: xattr::ENABLED && matches.has(&flags::EXTENDED)?,
            secattr: xattr::ENABLED && matches.has(&flags::SECURITY_CONTEXT)?,
        })
    }
}


impl TerminalWidth {
    fn deduce<V: Vars>(vars: &V) -> Result<Self, OptionsError> {
        use crate::options::vars;

        if let Some(columns) = vars.get(vars::COLUMNS).and_then(|s| s.into_string().ok()) {
            match columns.parse() {
                Ok(width) => {
                    Ok(Self::Set(width))
                }
                Err(e) => {
                    let source = NumberSource::Env(vars::COLUMNS);
                    Err(OptionsError::FailedParse(columns, source, e))
                }
            }
        }
        else {
            Ok(Self::Automatic)
        }
    }
}


impl RowThreshold {
    fn deduce<V: Vars>(vars: &V) -> Result<Self, OptionsError> {
        use crate::options::vars;

        if let Some(columns) = vars.get(vars::EXA_GRID_ROWS).and_then(|s| s.into_string().ok()) {
            match columns.parse() {
                Ok(rows) => {
                    Ok(Self::MinimumRows(rows))
                }
                Err(e) => {
                    let source = NumberSource::Env(vars::EXA_GRID_ROWS);
                    Err(OptionsError::FailedParse(columns, source, e))
                }
            }
        }
        else {
            Ok(Self::AlwaysGrid)
        }
    }
}


impl TableOptions {
    fn deduce<V: Vars>(matches: &MatchedFlags<'_>, vars: &V) -> Result<Self, OptionsError> {
        let time_format = TimeFormat::deduce(matches, vars)?;
        let size_format = SizeFormat::deduce(matches)?;
        let user_format = UserFormat::deduce(matches)?;
        let columns = Columns::deduce(matches)?;
        Ok(Self { size_format, time_format, user_format, columns })
    }
}


impl Columns {
    fn deduce(matches: &MatchedFlags<'_>) -> Result<Self, OptionsError> {
        let time_types = TimeTypes::deduce(matches)?;

        let git = matches.has(&flags::GIT)?;
        let subdir_git_repos = matches.has(&flags::GIT_REPOS)?;
        let subdir_git_repos_no_stat = !subdir_git_repos && matches.has(&flags::GIT_REPOS_NO_STAT)?;

        let blocks           = matches.has(&flags::BLOCKS)?;
        let group            = matches.has(&flags::GROUP)?;
        let inode            = matches.has(&flags::INODE)?;
        let links            = matches.has(&flags::LINKS)?;
        let octal            = matches.has(&flags::OCTAL)?;
        let security_context = xattr::ENABLED && matches.has(&flags::SECURITY_CONTEXT)?;

        let permissions = ! matches.has(&flags::NO_PERMISSIONS)?;
        let filesize =    ! matches.has(&flags::NO_FILESIZE)?;
        let user =        ! matches.has(&flags::NO_USER)?;

<<<<<<< HEAD
        Ok(Self { time_types, inode, links, blocks, group, git, octal, security_context, permissions, filesize, user })
=======
        Ok(Self { time_types, inode, links, blocks, group, git, subdir_git_repos, subdir_git_repos_no_stat,octal, permissions, filesize, user })
>>>>>>> ad01efb8
    }
}


impl SizeFormat {

    /// Determine which file size to use in the file size column based on
    /// the user’s options.
    ///
    /// The default mode is to use the decimal prefixes, as they are the
    /// most commonly-understood, and don’t involve trying to parse large
    /// strings of digits in your head. Changing the format to anything else
    /// involves the `--binary` or `--bytes` flags, and these conflict with
    /// each other.
    fn deduce(matches: &MatchedFlags<'_>) -> Result<Self, OptionsError> {
        let flag = matches.has_where(|f| f.matches(&flags::BINARY) || f.matches(&flags::BYTES))?;

        Ok(match flag {
            Some(f) if f.matches(&flags::BINARY)  => Self::BinaryBytes,
            Some(f) if f.matches(&flags::BYTES)   => Self::JustBytes,
            _                                     => Self::DecimalBytes,
        })
    }
}


impl TimeFormat {

    /// Determine how time should be formatted in timestamp columns.
    fn deduce<V: Vars>(matches: &MatchedFlags<'_>, vars: &V) -> Result<Self, OptionsError> {
        let word =
            if let Some(w) = matches.get(&flags::TIME_STYLE)? {
                w.to_os_string()
            }
            else {
                use crate::options::vars;
                match vars.get(vars::TIME_STYLE) {
                    Some(ref t) if ! t.is_empty()  => t.clone(),
                    _                              => return Ok(Self::DefaultFormat)
                }
            };

        if &word == "default" {
            Ok(Self::DefaultFormat)
        }
        else if &word == "iso" {
            Ok(Self::ISOFormat)
        }
        else if &word == "long-iso" {
            Ok(Self::LongISO)
        }
        else if &word == "full-iso" {
            Ok(Self::FullISO)
        }
        else {
            Err(OptionsError::BadArgument(&flags::TIME_STYLE, word))
        }
    }
}


impl UserFormat {
    fn deduce(matches: &MatchedFlags<'_>) -> Result<Self, OptionsError> {
        let flag = matches.has(&flags::NUMERIC)?;
        Ok(if flag { Self::Numeric } else { Self::Name })
    }
}


impl TimeTypes {

    /// Determine which of a file’s time fields should be displayed for it
    /// based on the user’s options.
    ///
    /// There are two separate ways to pick which fields to show: with a
    /// flag (such as `--modified`) or with a parameter (such as
    /// `--time=modified`). An error is signaled if both ways are used.
    ///
    /// It’s valid to show more than one column by passing in more than one
    /// option, but passing *no* options means that the user just wants to
    /// see the default set.
    fn deduce(matches: &MatchedFlags<'_>) -> Result<Self, OptionsError> {
        let possible_word = matches.get(&flags::TIME)?;
        let modified = matches.has(&flags::MODIFIED)?;
        let changed  = matches.has(&flags::CHANGED)?;
        let accessed = matches.has(&flags::ACCESSED)?;
        let created  = matches.has(&flags::CREATED)?;

        let no_time = matches.has(&flags::NO_TIME)?;

        let time_types = if no_time {
            Self { modified: false, changed: false, accessed: false, created: false }
        } else if let Some(word) = possible_word {
            if modified {
                return Err(OptionsError::Useless(&flags::MODIFIED, true, &flags::TIME));
            }
            else if changed {
                return Err(OptionsError::Useless(&flags::CHANGED, true, &flags::TIME));
            }
            else if accessed {
                return Err(OptionsError::Useless(&flags::ACCESSED, true, &flags::TIME));
            }
            else if created {
                return Err(OptionsError::Useless(&flags::CREATED, true, &flags::TIME));
            }
            else if word == "mod" || word == "modified" {
                Self { modified: true,  changed: false, accessed: false, created: false }
            }
            else if word == "ch" || word == "changed" {
                Self { modified: false, changed: true,  accessed: false, created: false }
            }
            else if word == "acc" || word == "accessed" {
                Self { modified: false, changed: false, accessed: true,  created: false }
            }
            else if word == "cr" || word == "created" {
                Self { modified: false, changed: false, accessed: false, created: true  }
            }
            else {
                return Err(OptionsError::BadArgument(&flags::TIME, word.into()));
            }
        }
        else if modified || changed || accessed || created {
            Self { modified, changed, accessed, created }
        }
        else {
            Self::default()
        };

        Ok(time_types)
    }
}


#[cfg(test)]
mod test {
    use super::*;
    use std::ffi::OsString;
    use crate::options::flags;
    use crate::options::parser::{Flag, Arg};

    use crate::options::test::parse_for_test;
    use crate::options::test::Strictnesses::*;

    static TEST_ARGS: &[&Arg] = &[ &flags::BINARY, &flags::BYTES,    &flags::TIME_STYLE,
                                   &flags::TIME,   &flags::MODIFIED, &flags::CHANGED,
                                   &flags::CREATED, &flags::ACCESSED,
                                   &flags::HEADER, &flags::GROUP,  &flags::INODE, &flags::GIT,
                                   &flags::LINKS,  &flags::BLOCKS, &flags::LONG,  &flags::LEVEL,
                                   &flags::GRID,   &flags::ACROSS, &flags::ONE_LINE, &flags::TREE,
                                   &flags::NUMERIC ];

    macro_rules! test {

        ($name:ident: $type:ident <- $inputs:expr; $stricts:expr => $result:expr) => {
            /// Macro that writes a test.
            /// If testing both strictnesses, they’ll both be done in the same function.
            #[test]
            fn $name() {
                for result in parse_for_test($inputs.as_ref(), TEST_ARGS, $stricts, |mf| $type::deduce(mf)) {
                    assert_eq!(result, $result);
                }
            }
        };

        ($name:ident: $type:ident <- $inputs:expr; $stricts:expr => err $result:expr) => {
            /// Special macro for testing Err results.
            /// This is needed because sometimes the Ok type doesn’t implement `PartialEq`.
            #[test]
            fn $name() {
                for result in parse_for_test($inputs.as_ref(), TEST_ARGS, $stricts, |mf| $type::deduce(mf)) {
                    assert_eq!(result.unwrap_err(), $result);
                }
            }
        };

        ($name:ident: $type:ident <- $inputs:expr; $stricts:expr => like $pat:pat) => {
            /// More general macro for testing against a pattern.
            /// Instead of using `PartialEq`, this just tests if it matches a pat.
            #[test]
            fn $name() {
                for result in parse_for_test($inputs.as_ref(), TEST_ARGS, $stricts, |mf| $type::deduce(mf)) {
                    println!("Testing {:?}", result);
                    match result {
                        $pat => assert!(true),
                        _    => assert!(false),
                    }
                }
            }
        };


        ($name:ident: $type:ident <- $inputs:expr, $vars:expr; $stricts:expr => err $result:expr) => {
            /// Like above, but with $vars.
            #[test]
            fn $name() {
                for result in parse_for_test($inputs.as_ref(), TEST_ARGS, $stricts, |mf| $type::deduce(mf, &$vars)) {
                    assert_eq!(result.unwrap_err(), $result);
                }
            }
        };

        ($name:ident: $type:ident <- $inputs:expr, $vars:expr; $stricts:expr => like $pat:pat) => {
            /// Like further above, but with $vars.
            #[test]
            fn $name() {
                for result in parse_for_test($inputs.as_ref(), TEST_ARGS, $stricts, |mf| $type::deduce(mf, &$vars)) {
                    println!("Testing {:?}", result);
                    match result {
                        $pat => assert!(true),
                        _    => assert!(false),
                    }
                }
            }
        };
    }


    mod size_formats {
        use super::*;

        // Default behaviour
        test!(empty:   SizeFormat <- [];                       Both => Ok(SizeFormat::DecimalBytes));

        // Individual flags
        test!(binary:  SizeFormat <- ["--binary"];             Both => Ok(SizeFormat::BinaryBytes));
        test!(bytes:   SizeFormat <- ["--bytes"];              Both => Ok(SizeFormat::JustBytes));

        // Overriding
        test!(both_1:  SizeFormat <- ["--binary", "--binary"];  Last => Ok(SizeFormat::BinaryBytes));
        test!(both_2:  SizeFormat <- ["--bytes",  "--binary"];  Last => Ok(SizeFormat::BinaryBytes));
        test!(both_3:  SizeFormat <- ["--binary", "--bytes"];   Last => Ok(SizeFormat::JustBytes));
        test!(both_4:  SizeFormat <- ["--bytes",  "--bytes"];   Last => Ok(SizeFormat::JustBytes));

        test!(both_5:  SizeFormat <- ["--binary", "--binary"];  Complain => err OptionsError::Duplicate(Flag::Long("binary"), Flag::Long("binary")));
        test!(both_6:  SizeFormat <- ["--bytes",  "--binary"];  Complain => err OptionsError::Duplicate(Flag::Long("bytes"),  Flag::Long("binary")));
        test!(both_7:  SizeFormat <- ["--binary", "--bytes"];   Complain => err OptionsError::Duplicate(Flag::Long("binary"), Flag::Long("bytes")));
        test!(both_8:  SizeFormat <- ["--bytes",  "--bytes"];   Complain => err OptionsError::Duplicate(Flag::Long("bytes"),  Flag::Long("bytes")));
    }


    mod time_formats {
        use super::*;

        // These tests use pattern matching because TimeFormat doesn’t
        // implement PartialEq.

        // Default behaviour
        test!(empty:     TimeFormat <- [], None;                            Both => like Ok(TimeFormat::DefaultFormat));

        // Individual settings
        test!(default:   TimeFormat <- ["--time-style=default"], None;      Both => like Ok(TimeFormat::DefaultFormat));
        test!(iso:       TimeFormat <- ["--time-style", "iso"], None;       Both => like Ok(TimeFormat::ISOFormat));
        test!(long_iso:  TimeFormat <- ["--time-style=long-iso"], None;     Both => like Ok(TimeFormat::LongISO));
        test!(full_iso:  TimeFormat <- ["--time-style", "full-iso"], None;  Both => like Ok(TimeFormat::FullISO));

        // Overriding
        test!(actually:  TimeFormat <- ["--time-style=default", "--time-style", "iso"], None;  Last => like Ok(TimeFormat::ISOFormat));
        test!(actual_2:  TimeFormat <- ["--time-style=default", "--time-style", "iso"], None;  Complain => err OptionsError::Duplicate(Flag::Long("time-style"), Flag::Long("time-style")));

        test!(nevermind: TimeFormat <- ["--time-style", "long-iso", "--time-style=full-iso"], None;  Last => like Ok(TimeFormat::FullISO));
        test!(nevermore: TimeFormat <- ["--time-style", "long-iso", "--time-style=full-iso"], None;  Complain => err OptionsError::Duplicate(Flag::Long("time-style"), Flag::Long("time-style")));

        // Errors
        test!(daily:     TimeFormat <- ["--time-style=24-hour"], None;  Both => err OptionsError::BadArgument(&flags::TIME_STYLE, OsString::from("24-hour")));

        // `TIME_STYLE` environment variable is defined.
        // If the time-style argument is not given, `TIME_STYLE` is used.
        test!(use_env:     TimeFormat <- [], Some("long-iso".into());  Both => like Ok(TimeFormat::LongISO));

        // If the time-style argument is given, `TIME_STYLE` is overriding.
        test!(override_env:     TimeFormat <- ["--time-style=full-iso"], Some("long-iso".into());  Both => like Ok(TimeFormat::FullISO));
    }


    mod time_types {
        use super::*;

        // Default behaviour
        test!(empty:     TimeTypes <- [];                      Both => Ok(TimeTypes::default()));

        // Modified
        test!(modified:  TimeTypes <- ["--modified"];          Both => Ok(TimeTypes { modified: true,  changed: false, accessed: false, created: false }));
        test!(m:         TimeTypes <- ["-m"];                  Both => Ok(TimeTypes { modified: true,  changed: false, accessed: false, created: false }));
        test!(time_mod:  TimeTypes <- ["--time=modified"];     Both => Ok(TimeTypes { modified: true,  changed: false, accessed: false, created: false }));
        test!(t_m:       TimeTypes <- ["-tmod"];               Both => Ok(TimeTypes { modified: true,  changed: false, accessed: false, created: false }));

        // Changed
        #[cfg(target_family = "unix")]
        test!(changed:   TimeTypes <- ["--changed"];           Both => Ok(TimeTypes { modified: false, changed: true,  accessed: false, created: false }));
        #[cfg(target_family = "unix")]
        test!(time_ch:   TimeTypes <- ["--time=changed"];      Both => Ok(TimeTypes { modified: false, changed: true,  accessed: false, created: false }));
        #[cfg(target_family = "unix")]
        test!(t_ch:    TimeTypes <- ["-t", "ch"];              Both => Ok(TimeTypes { modified: false, changed: true,  accessed: false, created: false }));

        // Accessed
        test!(acc:       TimeTypes <- ["--accessed"];          Both => Ok(TimeTypes { modified: false, changed: false, accessed: true,  created: false }));
        test!(a:         TimeTypes <- ["-u"];                  Both => Ok(TimeTypes { modified: false, changed: false, accessed: true,  created: false }));
        test!(time_acc:  TimeTypes <- ["--time", "accessed"];  Both => Ok(TimeTypes { modified: false, changed: false, accessed: true,  created: false }));
        test!(time_a:    TimeTypes <- ["-t", "acc"];           Both => Ok(TimeTypes { modified: false, changed: false, accessed: true,  created: false }));

        // Created
        test!(cr:        TimeTypes <- ["--created"];           Both => Ok(TimeTypes { modified: false, changed: false, accessed: false, created: true  }));
        test!(c:         TimeTypes <- ["-U"];                  Both => Ok(TimeTypes { modified: false, changed: false, accessed: false, created: true  }));
        test!(time_cr:   TimeTypes <- ["--time=created"];      Both => Ok(TimeTypes { modified: false, changed: false, accessed: false, created: true  }));
        test!(t_cr:      TimeTypes <- ["-tcr"];                Both => Ok(TimeTypes { modified: false, changed: false, accessed: false, created: true  }));

        // Multiples
        test!(time_uu:   TimeTypes <- ["-u", "--modified"];    Both => Ok(TimeTypes { modified: true,  changed: false, accessed: true,  created: false }));


        // Errors
        test!(time_tea:  TimeTypes <- ["--time=tea"];          Both => err OptionsError::BadArgument(&flags::TIME, OsString::from("tea")));
        test!(t_ea:      TimeTypes <- ["-tea"];                Both => err OptionsError::BadArgument(&flags::TIME, OsString::from("ea")));

        // Overriding
        test!(overridden:   TimeTypes <- ["-tcr", "-tmod"];    Last => Ok(TimeTypes { modified: true,  changed: false, accessed: false, created: false }));
        test!(overridden_2: TimeTypes <- ["-tcr", "-tmod"];    Complain => err OptionsError::Duplicate(Flag::Short(b't'), Flag::Short(b't')));
    }


    mod views {
        use super::*;

        use crate::output::grid::Options as GridOptions;


        // Default
        test!(empty:         Mode <- [], None;            Both => like Ok(Mode::Grid(_)));

        // Grid views
        test!(original_g:    Mode <- ["-G"], None;        Both => like Ok(Mode::Grid(GridOptions { across: false, .. })));
        test!(grid:          Mode <- ["--grid"], None;    Both => like Ok(Mode::Grid(GridOptions { across: false, .. })));
        test!(across:        Mode <- ["--across"], None;  Both => like Ok(Mode::Grid(GridOptions { across: true,  .. })));
        test!(gracross:      Mode <- ["-xG"], None;       Both => like Ok(Mode::Grid(GridOptions { across: true,  .. })));

        // Lines views
        test!(lines:         Mode <- ["--oneline"], None;     Both => like Ok(Mode::Lines));
        test!(prima:         Mode <- ["-1"], None;            Both => like Ok(Mode::Lines));

        // Details views
        test!(long:          Mode <- ["--long"], None;    Both => like Ok(Mode::Details(_)));
        test!(ell:           Mode <- ["-l"], None;        Both => like Ok(Mode::Details(_)));

        // Grid-details views
        test!(lid:           Mode <- ["--long", "--grid"], None;  Both => like Ok(Mode::GridDetails(_)));
        test!(leg:           Mode <- ["-lG"], None;               Both => like Ok(Mode::GridDetails(_)));

        // Options that do nothing with --long
        test!(long_across:   Mode <- ["--long", "--across"],   None;  Last => like Ok(Mode::Details(_)));

        // Options that do nothing without --long
        test!(just_header:   Mode <- ["--header"],   None;  Last => like Ok(Mode::Grid(_)));
        test!(just_group:    Mode <- ["--group"],    None;  Last => like Ok(Mode::Grid(_)));
        test!(just_inode:    Mode <- ["--inode"],    None;  Last => like Ok(Mode::Grid(_)));
        test!(just_links:    Mode <- ["--links"],    None;  Last => like Ok(Mode::Grid(_)));
        test!(just_blocks:   Mode <- ["--blocks"],   None;  Last => like Ok(Mode::Grid(_)));
        test!(just_binary:   Mode <- ["--binary"],   None;  Last => like Ok(Mode::Grid(_)));
        test!(just_bytes:    Mode <- ["--bytes"],    None;  Last => like Ok(Mode::Grid(_)));
        test!(just_numeric:  Mode <- ["--numeric"],  None;  Last => like Ok(Mode::Grid(_)));

        #[cfg(feature = "git")]
        test!(just_git:      Mode <- ["--git"],    None;  Last => like Ok(Mode::Grid(_)));

        test!(just_header_2: Mode <- ["--header"],   None;  Complain => err OptionsError::Useless(&flags::HEADER,  false, &flags::LONG));
        test!(just_group_2:  Mode <- ["--group"],    None;  Complain => err OptionsError::Useless(&flags::GROUP,   false, &flags::LONG));
        test!(just_inode_2:  Mode <- ["--inode"],    None;  Complain => err OptionsError::Useless(&flags::INODE,   false, &flags::LONG));
        test!(just_links_2:  Mode <- ["--links"],    None;  Complain => err OptionsError::Useless(&flags::LINKS,   false, &flags::LONG));
        test!(just_blocks_2: Mode <- ["--blocks"],   None;  Complain => err OptionsError::Useless(&flags::BLOCKS,  false, &flags::LONG));
        test!(just_binary_2: Mode <- ["--binary"],   None;  Complain => err OptionsError::Useless(&flags::BINARY,  false, &flags::LONG));
        test!(just_bytes_2:  Mode <- ["--bytes"],    None;  Complain => err OptionsError::Useless(&flags::BYTES,   false, &flags::LONG));
        test!(just_numeric2: Mode <- ["--numeric"],  None;  Complain => err OptionsError::Useless(&flags::NUMERIC, false, &flags::LONG));

        #[cfg(feature = "git")]
        test!(just_git_2:    Mode <- ["--git"],    None;  Complain => err OptionsError::Useless(&flags::GIT,    false, &flags::LONG));

        // Contradictions and combinations
        test!(lgo:           Mode <- ["--long", "--grid", "--oneline"], None;  Both => like Ok(Mode::Lines));
        test!(lgt:           Mode <- ["--long", "--grid", "--tree"],    None;  Both => like Ok(Mode::Details(_)));
        test!(tgl:           Mode <- ["--tree", "--grid", "--long"],    None;  Both => like Ok(Mode::GridDetails(_)));
        test!(tlg:           Mode <- ["--tree", "--long", "--grid"],    None;  Both => like Ok(Mode::GridDetails(_)));
        test!(ot:            Mode <- ["--oneline", "--tree"],           None;  Both => like Ok(Mode::Details(_)));
        test!(og:            Mode <- ["--oneline", "--grid"],           None;  Both => like Ok(Mode::Grid(_)));
        test!(tg:            Mode <- ["--tree", "--grid"],              None;  Both => like Ok(Mode::Grid(_)));
    }
}<|MERGE_RESOLUTION|>--- conflicted
+++ resolved
@@ -217,11 +217,7 @@
         let filesize =    ! matches.has(&flags::NO_FILESIZE)?;
         let user =        ! matches.has(&flags::NO_USER)?;
 
-<<<<<<< HEAD
-        Ok(Self { time_types, inode, links, blocks, group, git, octal, security_context, permissions, filesize, user })
-=======
-        Ok(Self { time_types, inode, links, blocks, group, git, subdir_git_repos, subdir_git_repos_no_stat,octal, permissions, filesize, user })
->>>>>>> ad01efb8
+        Ok(Self { time_types, inode, links, blocks, group, git, subdir_git_repos, subdir_git_repos_no_stat, octal, security_context, permissions, filesize, user })
     }
 }
 
