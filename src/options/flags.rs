use crate::options::parser::{Arg, Args, TakesValue, Values};

// exa options
pub static VERSION: Arg = Arg { short: Some(b'v'), long: "version",  takes_value: TakesValue::Forbidden };
pub static HELP:    Arg = Arg { short: Some(b'?'), long: "help",     takes_value: TakesValue::Forbidden };

// display options
pub static ONE_LINE:    Arg = Arg { short: Some(b'1'), long: "oneline",     takes_value: TakesValue::Forbidden };
pub static LONG:        Arg = Arg { short: Some(b'l'), long: "long",        takes_value: TakesValue::Forbidden };
pub static GRID:        Arg = Arg { short: Some(b'G'), long: "grid",        takes_value: TakesValue::Forbidden };
pub static ACROSS:      Arg = Arg { short: Some(b'x'), long: "across",      takes_value: TakesValue::Forbidden };
pub static RECURSE:     Arg = Arg { short: Some(b'R'), long: "recurse",     takes_value: TakesValue::Forbidden };
pub static TREE:        Arg = Arg { short: Some(b'T'), long: "tree",        takes_value: TakesValue::Forbidden };
pub static CLASSIFY:    Arg = Arg { short: Some(b'F'), long: "classify",    takes_value: TakesValue::Forbidden };
pub static DEREF_LINKS: Arg = Arg { short: Some(b'X'), long: "dereference", takes_value: TakesValue::Forbidden };
pub static WIDTH:       Arg = Arg { short: Some(b'w'), long: "width",       takes_value: TakesValue::Necessary(None) };
pub static NO_QUOTES:   Arg = Arg { short: None,       long: "no-quotes",   takes_value: TakesValue::Forbidden };

pub static COLOR:  Arg = Arg { short: None, long: "color",  takes_value: TakesValue::Optional(Some(WHEN)) };
pub static COLOUR: Arg = Arg { short: None, long: "colour", takes_value: TakesValue::Optional(Some(WHEN)) };
const WHEN: &[&str] = &["always", "auto", "never"];

pub static COLOR_SCALE:  Arg = Arg { short: None, long: "color-scale",  takes_value: TakesValue::Forbidden };
pub static COLOUR_SCALE: Arg = Arg { short: None, long: "colour-scale", takes_value: TakesValue::Forbidden };

// filtering and sorting options
pub static ALL:         Arg = Arg { short: Some(b'a'), long: "all",         takes_value: TakesValue::Forbidden };
pub static ALMOST_ALL:  Arg = Arg { short: Some(b'A'), long: "almost-all",  takes_value: TakesValue::Forbidden };
pub static LIST_DIRS:   Arg = Arg { short: Some(b'd'), long: "list-dirs",   takes_value: TakesValue::Forbidden };
pub static LEVEL:       Arg = Arg { short: Some(b'L'), long: "level",       takes_value: TakesValue::Necessary(None) };
pub static REVERSE:     Arg = Arg { short: Some(b'r'), long: "reverse",     takes_value: TakesValue::Forbidden };
pub static SORT:        Arg = Arg { short: Some(b's'), long: "sort",        takes_value: TakesValue::Necessary(Some(SORTS)) };
pub static IGNORE_GLOB: Arg = Arg { short: Some(b'I'), long: "ignore-glob", takes_value: TakesValue::Necessary(None) };
pub static GIT_IGNORE:  Arg = Arg { short: None, long: "git-ignore",           takes_value: TakesValue::Forbidden };
pub static DIRS_FIRST:  Arg = Arg { short: None, long: "group-directories-first",  takes_value: TakesValue::Forbidden };
pub static ONLY_DIRS:   Arg = Arg { short: Some(b'D'), long: "only-dirs", takes_value: TakesValue::Forbidden };
pub static ONLY_FILES:  Arg = Arg { short: Some(b'f'), long: "only-files", takes_value: TakesValue::Forbidden };
const SORTS: Values = &[ "name", "Name", "size", "extension",
                         "Extension", "modified", "changed", "accessed",
                         "created", "inode", "type", "none" ];

// display options
<<<<<<< HEAD
pub static BINARY:      Arg = Arg { short: Some(b'b'), long: "binary",      takes_value: TakesValue::Forbidden };
pub static BYTES:       Arg = Arg { short: Some(b'B'), long: "bytes",       takes_value: TakesValue::Forbidden };
pub static GROUP:       Arg = Arg { short: Some(b'g'), long: "group",       takes_value: TakesValue::Forbidden };
pub static NUMERIC:     Arg = Arg { short: Some(b'n'), long: "numeric",     takes_value: TakesValue::Forbidden };
pub static HEADER:      Arg = Arg { short: Some(b'h'), long: "header",      takes_value: TakesValue::Forbidden };
pub static ICONS:       Arg = Arg { short: None,       long: "icons",       takes_value: TakesValue::Forbidden };
pub static INODE:       Arg = Arg { short: Some(b'i'), long: "inode",       takes_value: TakesValue::Forbidden };
pub static LINKS:       Arg = Arg { short: Some(b'H'), long: "links",       takes_value: TakesValue::Forbidden };
pub static MODIFIED:    Arg = Arg { short: Some(b'm'), long: "modified",    takes_value: TakesValue::Forbidden };
pub static CHANGED:     Arg = Arg { short: None,       long: "changed",     takes_value: TakesValue::Forbidden };
pub static BLOCKSIZE:   Arg = Arg { short: Some(b'S'), long: "blocksize",   takes_value: TakesValue::Forbidden };
pub static TOTALSIZE:   Arg = Arg { short: None,       long: "total-size",   takes_value: TakesValue::Forbidden };
pub static TIME:        Arg = Arg { short: Some(b't'), long: "time",        takes_value: TakesValue::Necessary(Some(TIMES)) };
pub static ACCESSED:    Arg = Arg { short: Some(b'u'), long: "accessed",    takes_value: TakesValue::Forbidden };
pub static CREATED:     Arg = Arg { short: Some(b'U'), long: "created",     takes_value: TakesValue::Forbidden };
pub static TIME_STYLE:  Arg = Arg { short: None,       long: "time-style",  takes_value: TakesValue::Necessary(Some(TIME_STYLES)) };
pub static HYPERLINK:   Arg = Arg { short: None,       long: "hyperlink",   takes_value: TakesValue::Forbidden };
pub static MOUNTS:      Arg = Arg { short: Some(b'M'), long: "mounts",      takes_value: TakesValue::Forbidden };
=======
pub static BINARY:     Arg = Arg { short: Some(b'b'), long: "binary",     takes_value: TakesValue::Forbidden };
pub static BYTES:      Arg = Arg { short: Some(b'B'), long: "bytes",      takes_value: TakesValue::Forbidden };
pub static GROUP:      Arg = Arg { short: Some(b'g'), long: "group",      takes_value: TakesValue::Forbidden };
pub static NUMERIC:    Arg = Arg { short: Some(b'n'), long: "numeric",    takes_value: TakesValue::Forbidden };
pub static HEADER:     Arg = Arg { short: Some(b'h'), long: "header",     takes_value: TakesValue::Forbidden };
pub static ICONS:      Arg = Arg { short: None,       long: "icons",      takes_value: TakesValue::Optional(Some(WHEN))};
pub static INODE:      Arg = Arg { short: Some(b'i'), long: "inode",      takes_value: TakesValue::Forbidden };
pub static LINKS:      Arg = Arg { short: Some(b'H'), long: "links",      takes_value: TakesValue::Forbidden };
pub static MODIFIED:   Arg = Arg { short: Some(b'm'), long: "modified",   takes_value: TakesValue::Forbidden };
pub static CHANGED:    Arg = Arg { short: None,       long: "changed",    takes_value: TakesValue::Forbidden };
pub static BLOCKSIZE:  Arg = Arg { short: Some(b'S'), long: "blocksize",  takes_value: TakesValue::Forbidden };
pub static TIME:       Arg = Arg { short: Some(b't'), long: "time",       takes_value: TakesValue::Necessary(Some(TIMES)) };
pub static ACCESSED:   Arg = Arg { short: Some(b'u'), long: "accessed",   takes_value: TakesValue::Forbidden };
pub static CREATED:    Arg = Arg { short: Some(b'U'), long: "created",    takes_value: TakesValue::Forbidden };
pub static TIME_STYLE: Arg = Arg { short: None,       long: "time-style", takes_value: TakesValue::Necessary(Some(TIME_STYLES)) };
pub static HYPERLINK:  Arg = Arg { short: None,       long: "hyperlink",  takes_value: TakesValue::Forbidden };
pub static MOUNTS:     Arg = Arg { short: Some(b'M'), long: "mounts",     takes_value: TakesValue::Forbidden };
>>>>>>> 32567d0c
pub static SMART_GROUP: Arg = Arg { short: None,       long: "smart-group", takes_value: TakesValue::Forbidden };
const TIMES: Values = &["modified", "changed", "accessed", "created"];
const TIME_STYLES: Values = &["default", "long-iso", "full-iso", "iso", "relative"];

// suppressing columns
pub static NO_PERMISSIONS: Arg = Arg { short: None, long: "no-permissions", takes_value: TakesValue::Forbidden };
pub static NO_FILESIZE: Arg = Arg { short: None, long: "no-filesize", takes_value: TakesValue::Forbidden };
pub static NO_USER: Arg = Arg { short: None, long: "no-user", takes_value: TakesValue::Forbidden };
pub static NO_TIME: Arg = Arg { short: None, long: "no-time", takes_value: TakesValue::Forbidden };

// optional feature options
pub static GIT:               Arg = Arg { short: None,       long: "git",                  takes_value: TakesValue::Forbidden };
pub static NO_GIT:            Arg = Arg { short: None,       long: "no-git",               takes_value: TakesValue::Forbidden };
pub static GIT_REPOS:         Arg = Arg { short: None,       long: "git-repos",            takes_value: TakesValue::Forbidden };
pub static GIT_REPOS_NO_STAT: Arg = Arg { short: None,       long: "git-repos-no-status",  takes_value: TakesValue::Forbidden };
pub static EXTENDED:          Arg = Arg { short: Some(b'@'), long: "extended",             takes_value: TakesValue::Forbidden };
pub static OCTAL:             Arg = Arg { short: Some(b'o'), long: "octal-permissions",    takes_value: TakesValue::Forbidden };
pub static SECURITY_CONTEXT:  Arg = Arg { short: Some(b'Z'), long: "context",              takes_value: TakesValue::Forbidden };

pub static ALL_ARGS: Args = Args(&[
    &VERSION, &HELP,

    &ONE_LINE, &LONG, &GRID, &ACROSS, &RECURSE, &TREE, &CLASSIFY, &DEREF_LINKS,
    &COLOR, &COLOUR, &COLOR_SCALE, &COLOUR_SCALE, &WIDTH, &NO_QUOTES,

    &ALL, &ALMOST_ALL, &LIST_DIRS, &LEVEL, &REVERSE, &SORT, &DIRS_FIRST,
    &IGNORE_GLOB, &GIT_IGNORE, &ONLY_DIRS, &ONLY_FILES,

    &BINARY, &BYTES, &GROUP, &NUMERIC, &HEADER, &ICONS, &INODE, &LINKS, &MODIFIED, &CHANGED,
<<<<<<< HEAD
    &BLOCKSIZE, &TOTALSIZE, &TIME, &ACCESSED, &CREATED, &TIME_STYLE, &HYPERLINK, &MOUNTS,
    &NO_PERMISSIONS, &NO_FILESIZE, &NO_USER, &NO_TIME, &NO_ICONS, &SMART_GROUP,
=======
    &BLOCKSIZE, &TIME, &ACCESSED, &CREATED, &TIME_STYLE, &HYPERLINK, &MOUNTS,
    &NO_PERMISSIONS, &NO_FILESIZE, &NO_USER, &NO_TIME, &SMART_GROUP,
>>>>>>> 32567d0c

    &GIT, &NO_GIT, &GIT_REPOS, &GIT_REPOS_NO_STAT,
    &EXTENDED, &OCTAL, &SECURITY_CONTEXT
]);<|MERGE_RESOLUTION|>--- conflicted
+++ resolved
@@ -40,44 +40,24 @@
                          "created", "inode", "type", "none" ];
 
 // display options
-<<<<<<< HEAD
 pub static BINARY:      Arg = Arg { short: Some(b'b'), long: "binary",      takes_value: TakesValue::Forbidden };
 pub static BYTES:       Arg = Arg { short: Some(b'B'), long: "bytes",       takes_value: TakesValue::Forbidden };
 pub static GROUP:       Arg = Arg { short: Some(b'g'), long: "group",       takes_value: TakesValue::Forbidden };
 pub static NUMERIC:     Arg = Arg { short: Some(b'n'), long: "numeric",     takes_value: TakesValue::Forbidden };
 pub static HEADER:      Arg = Arg { short: Some(b'h'), long: "header",      takes_value: TakesValue::Forbidden };
-pub static ICONS:       Arg = Arg { short: None,       long: "icons",       takes_value: TakesValue::Forbidden };
+pub static ICONS:       Arg = Arg { short: None,       long: "icons",       takes_value: TakesValue::Optional(Some(WHEN))};
 pub static INODE:       Arg = Arg { short: Some(b'i'), long: "inode",       takes_value: TakesValue::Forbidden };
 pub static LINKS:       Arg = Arg { short: Some(b'H'), long: "links",       takes_value: TakesValue::Forbidden };
 pub static MODIFIED:    Arg = Arg { short: Some(b'm'), long: "modified",    takes_value: TakesValue::Forbidden };
 pub static CHANGED:     Arg = Arg { short: None,       long: "changed",     takes_value: TakesValue::Forbidden };
 pub static BLOCKSIZE:   Arg = Arg { short: Some(b'S'), long: "blocksize",   takes_value: TakesValue::Forbidden };
-pub static TOTALSIZE:   Arg = Arg { short: None,       long: "total-size",   takes_value: TakesValue::Forbidden };
+pub static TOTALSIZE:   Arg = Arg { short: None,       long: "total-size",  takes_value: TakesValue::Forbidden };
 pub static TIME:        Arg = Arg { short: Some(b't'), long: "time",        takes_value: TakesValue::Necessary(Some(TIMES)) };
 pub static ACCESSED:    Arg = Arg { short: Some(b'u'), long: "accessed",    takes_value: TakesValue::Forbidden };
 pub static CREATED:     Arg = Arg { short: Some(b'U'), long: "created",     takes_value: TakesValue::Forbidden };
 pub static TIME_STYLE:  Arg = Arg { short: None,       long: "time-style",  takes_value: TakesValue::Necessary(Some(TIME_STYLES)) };
 pub static HYPERLINK:   Arg = Arg { short: None,       long: "hyperlink",   takes_value: TakesValue::Forbidden };
 pub static MOUNTS:      Arg = Arg { short: Some(b'M'), long: "mounts",      takes_value: TakesValue::Forbidden };
-=======
-pub static BINARY:     Arg = Arg { short: Some(b'b'), long: "binary",     takes_value: TakesValue::Forbidden };
-pub static BYTES:      Arg = Arg { short: Some(b'B'), long: "bytes",      takes_value: TakesValue::Forbidden };
-pub static GROUP:      Arg = Arg { short: Some(b'g'), long: "group",      takes_value: TakesValue::Forbidden };
-pub static NUMERIC:    Arg = Arg { short: Some(b'n'), long: "numeric",    takes_value: TakesValue::Forbidden };
-pub static HEADER:     Arg = Arg { short: Some(b'h'), long: "header",     takes_value: TakesValue::Forbidden };
-pub static ICONS:      Arg = Arg { short: None,       long: "icons",      takes_value: TakesValue::Optional(Some(WHEN))};
-pub static INODE:      Arg = Arg { short: Some(b'i'), long: "inode",      takes_value: TakesValue::Forbidden };
-pub static LINKS:      Arg = Arg { short: Some(b'H'), long: "links",      takes_value: TakesValue::Forbidden };
-pub static MODIFIED:   Arg = Arg { short: Some(b'm'), long: "modified",   takes_value: TakesValue::Forbidden };
-pub static CHANGED:    Arg = Arg { short: None,       long: "changed",    takes_value: TakesValue::Forbidden };
-pub static BLOCKSIZE:  Arg = Arg { short: Some(b'S'), long: "blocksize",  takes_value: TakesValue::Forbidden };
-pub static TIME:       Arg = Arg { short: Some(b't'), long: "time",       takes_value: TakesValue::Necessary(Some(TIMES)) };
-pub static ACCESSED:   Arg = Arg { short: Some(b'u'), long: "accessed",   takes_value: TakesValue::Forbidden };
-pub static CREATED:    Arg = Arg { short: Some(b'U'), long: "created",    takes_value: TakesValue::Forbidden };
-pub static TIME_STYLE: Arg = Arg { short: None,       long: "time-style", takes_value: TakesValue::Necessary(Some(TIME_STYLES)) };
-pub static HYPERLINK:  Arg = Arg { short: None,       long: "hyperlink",  takes_value: TakesValue::Forbidden };
-pub static MOUNTS:     Arg = Arg { short: Some(b'M'), long: "mounts",     takes_value: TakesValue::Forbidden };
->>>>>>> 32567d0c
 pub static SMART_GROUP: Arg = Arg { short: None,       long: "smart-group", takes_value: TakesValue::Forbidden };
 const TIMES: Values = &["modified", "changed", "accessed", "created"];
 const TIME_STYLES: Values = &["default", "long-iso", "full-iso", "iso", "relative"];
@@ -107,13 +87,8 @@
     &IGNORE_GLOB, &GIT_IGNORE, &ONLY_DIRS, &ONLY_FILES,
 
     &BINARY, &BYTES, &GROUP, &NUMERIC, &HEADER, &ICONS, &INODE, &LINKS, &MODIFIED, &CHANGED,
-<<<<<<< HEAD
     &BLOCKSIZE, &TOTALSIZE, &TIME, &ACCESSED, &CREATED, &TIME_STYLE, &HYPERLINK, &MOUNTS,
-    &NO_PERMISSIONS, &NO_FILESIZE, &NO_USER, &NO_TIME, &NO_ICONS, &SMART_GROUP,
-=======
-    &BLOCKSIZE, &TIME, &ACCESSED, &CREATED, &TIME_STYLE, &HYPERLINK, &MOUNTS,
     &NO_PERMISSIONS, &NO_FILESIZE, &NO_USER, &NO_TIME, &SMART_GROUP,
->>>>>>> 32567d0c
 
     &GIT, &NO_GIT, &GIT_REPOS, &GIT_REPOS_NO_STAT,
     &EXTENDED, &OCTAL, &SECURITY_CONTEXT
