--- conflicted
+++ resolved
@@ -30,12 +30,8 @@
 
 #[cfg(unix)]
 mod users;
-<<<<<<< HEAD
+#[cfg(unix)]
 pub use self::users::Colours as UserColours;
 
 mod octal;
-// octal uses just one colour
-=======
-#[cfg(unix)]
-pub use self::users::Colours as UserColours;
->>>>>>> 7f717c3a
+// octal uses just one colour