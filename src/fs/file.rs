--- conflicted
+++ resolved
@@ -1,18 +1,10 @@
 //! Files, and methods and fields to access their metadata.
 
-<<<<<<< HEAD
 use std::io;
+#[cfg(unix)]
 use std::os::unix::fs::{FileTypeExt, MetadataExt, PermissionsExt};
 use std::path::{Path, PathBuf};
 use std::time::{Duration, SystemTime, UNIX_EPOCH};
-=======
-use std::io::Error as IOError;
-use std::io::Result as IOResult;
-#[cfg(unix)]
-use std::os::unix::fs::{FileTypeExt, MetadataExt, PermissionsExt};
-use std::path::{Path, PathBuf};
-use std::time::{Duration, UNIX_EPOCH};
->>>>>>> 7f717c3a
 
 use log::*;
 
@@ -74,16 +66,9 @@
 }
 
 impl<'dir> File<'dir> {
-<<<<<<< HEAD
     pub fn from_args<PD, FN>(path: PathBuf, parent_dir: PD, filename: FN) -> io::Result<File<'dir>>
     where PD: Into<Option<&'dir Dir>>,
           FN: Into<Option<String>>
-=======
-    pub fn from_args<PD, FN>(path: PathBuf, parent_dir: PD, filename: FN) -> IOResult<File<'dir>>
-    where
-        PD: Into<Option<&'dir Dir>>,
-        FN: Into<Option<String>>,
->>>>>>> 7f717c3a
     {
         let parent_dir = parent_dir.into();
         let name = filename.into().unwrap_or_else(|| File::filename(&path));
@@ -103,59 +88,27 @@
         })
     }
 
-<<<<<<< HEAD
     pub fn new_aa_current(parent_dir: &'dir Dir) -> io::Result<File<'dir>> {
         let path       = parent_dir.path.to_path_buf();
         let ext        = File::ext(&path);
-=======
-    pub fn new_aa_current(parent_dir: &'dir Dir) -> IOResult<File<'dir>> {
-        let path = parent_dir.path.to_path_buf();
-        let ext = File::ext(&path);
->>>>>>> 7f717c3a
 
         debug!("Statting file {:?}", &path);
         let metadata = std::fs::symlink_metadata(&path)?;
         let is_all_all = true;
         let parent_dir = Some(parent_dir);
 
-<<<<<<< HEAD
         Ok(File { path, parent_dir, metadata, ext, name: ".".into(), is_all_all })
     }
 
     pub fn new_aa_parent(path: PathBuf, parent_dir: &'dir Dir) -> io::Result<File<'dir>> {
         let ext        = File::ext(&path);
-=======
-        Ok(File {
-            path,
-            parent_dir: Some(parent_dir),
-            metadata,
-            ext,
-            name: ".".to_string(),
-            is_all_all,
-        })
-    }
-
-    pub fn new_aa_parent(path: PathBuf, parent_dir: &'dir Dir) -> IOResult<File<'dir>> {
-        let ext = File::ext(&path);
->>>>>>> 7f717c3a
 
         debug!("Statting file {:?}", &path);
         let metadata = std::fs::symlink_metadata(&path)?;
         let is_all_all = true;
         let parent_dir = Some(parent_dir);
 
-<<<<<<< HEAD
         Ok(File { path, parent_dir, metadata, ext, name: "..".into(), is_all_all })
-=======
-        Ok(File {
-            path,
-            parent_dir: Some(parent_dir),
-            metadata,
-            ext,
-            name: "..".to_string(),
-            is_all_all,
-        })
->>>>>>> 7f717c3a
     }
 
     /// A file’s name is derived from its string. This needs to handle directories
@@ -186,13 +139,9 @@
     fn ext(path: &Path) -> Option<String> {
         let name = path.file_name().map(|f| f.to_string_lossy().to_string())?;
 
-<<<<<<< HEAD
         name.rfind('.')
             .map(|p| name[p + 1 ..]
             .to_ascii_lowercase())
-=======
-        name.rfind('.').map(|p| name[p + 1..].to_ascii_lowercase())
->>>>>>> 7f717c3a
     }
 
     /// Whether this file is a directory on the filesystem.
@@ -314,19 +263,8 @@
             Ok(metadata) => {
                 let ext = File::ext(&path);
                 let name = File::filename(&path);
-<<<<<<< HEAD
                 let file = File { parent_dir: None, path, ext, metadata, name, is_all_all: false };
                 FileTarget::Ok(Box::new(file))
-=======
-                FileTarget::Ok(Box::new(File {
-                    parent_dir: None,
-                    path,
-                    ext,
-                    metadata,
-                    name,
-                    is_all_all: false,
-                }))
->>>>>>> 7f717c3a
             }
             Err(e) => {
                 error!("Error following link {:?}: {:#?}", &path, e);
@@ -352,24 +290,16 @@
         }
     }
 
-<<<<<<< HEAD
     /// This file’s inode.
-=======
-    /// This file's inode.
-    #[cfg(unix)]
->>>>>>> 7f717c3a
+    #[cfg(unix)]
     pub fn inode(&self) -> f::Inode {
         f::Inode(self.metadata.ino())
     }
 
     /// This file’s number of filesystem blocks.
     ///
-<<<<<<< HEAD
     /// (Not the size of each block, which we don’t actually report on)
-=======
-    /// (Not the size of each block, which we don't actually report on)
-    #[cfg(unix)]
->>>>>>> 7f717c3a
+    #[cfg(unix)]
     pub fn blocks(&self) -> f::Blocks {
         if self.is_file() || self.is_link() {
             f::Blocks::Some(self.metadata.blocks())
@@ -420,20 +350,10 @@
         self.metadata.modified().ok()
     }
 
-<<<<<<< HEAD
     /// This file’s last changed timestamp, if available on this platform.
+    #[cfg(unix)]
     pub fn changed_time(&self) -> Option<SystemTime> {
         let (mut sec, mut nanosec) = (self.metadata.ctime(), self.metadata.ctime_nsec());
-=======
-    /// This file’s last changed timestamp.
-    #[cfg(unix)]
-    pub fn changed_time(&self) -> Duration {
-        Duration::new(
-            self.metadata.ctime() as u64,
-            self.metadata.ctime_nsec() as u32,
-        )
-    }
->>>>>>> 7f717c3a
 
         if sec < 0 {
             if nanosec > 0 {
@@ -525,15 +445,9 @@
     ///
     /// This will always return `false` if the file has no extension.
     pub fn extension_is_one_of(&self, choices: &[&str]) -> bool {
-<<<<<<< HEAD
         match &self.ext {
             Some(ext)  => choices.contains(&&ext[..]),
             None       => false,
-=======
-        match self.ext {
-            Some(ref ext) => choices.contains(&&ext[..]),
-            None => false,
->>>>>>> 7f717c3a
         }
     }
 
@@ -562,12 +476,8 @@
     /// There was an IO error when following the link. This can happen if the
     /// file isn’t a link to begin with, but also if, say, we don’t have
     /// permission to follow it.
-<<<<<<< HEAD
     Err(io::Error),
 
-=======
-    Err(IOError),
->>>>>>> 7f717c3a
     // Err is its own variant, instead of having the whole thing be inside an
     // `io::Result`, because being unable to follow a symlink is not a serious
     // error — we just display the error message and move on.
@@ -577,14 +487,7 @@
     /// Whether this link doesn’t lead to a file, for whatever reason. This
     /// gets used to determine how to highlight the link in grid views.
     pub fn is_broken(&self) -> bool {
-<<<<<<< HEAD
         matches!(self, Self::Broken(_) | Self::Err(_))
-=======
-        match *self {
-            FileTarget::Ok(_) => false,
-            FileTarget::Broken(_) | FileTarget::Err(_) => true,
-        }
->>>>>>> 7f717c3a
     }
 }
 
