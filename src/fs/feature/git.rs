--- conflicted
+++ resolved
@@ -182,24 +182,8 @@
         let repo = match git2::Repository::open_ext(&path, flags, [] as [&OsStr; 0]) {
             Ok(r) => r,
             Err(e) => {
-<<<<<<< HEAD
-                error!("Error opening Git repository for {:?}: {:?}", path, e);
+                error!("Error opening Git repository for {path:?}: {e:?}");
                 return Err(path);
-=======
-                // anything other than NotFound implies GIT_DIR was set and we got actual error
-                if e.code() != git2::ErrorCode::NotFound {
-                    error!("Error opening Git repo from env using GIT_DIR: {:?}", e);
-                    return Err(path);
-                }
-                // nothing found, search using discover
-                match git2::Repository::discover(&path) {
-                    Ok(r) => r,
-                    Err(e) => {
-                        error!("Error discovering Git repositories: {:?}", e);
-                        return Err(path);
-                    }
-                }
->>>>>>> 95796b10
             }
         };
 
