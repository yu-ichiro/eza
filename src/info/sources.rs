--- conflicted
+++ resolved
@@ -32,13 +32,9 @@
                 "lof" |                                          // TeX list of figures
                 "log" |                                          // TeX log file
                 "lot" |                                          // TeX list of tables
-<<<<<<< HEAD
-                "out" |                                          // hyperref list of bookmarks
+                "out" => vec![self.path.with_extension("tex")],  // hyperref list of bookmarks
                 "toc" => vec![self.path.with_extension("tex")],  // TeX table of contents
-=======
-                "toc" |                                          // TeX table of contents
                 "xdv" => vec![self.path.with_extension("tex")],  // XeTeX dvi
->>>>>>> 5564772b
 
                 _ => vec![],  // No source files if none of the above
             }
