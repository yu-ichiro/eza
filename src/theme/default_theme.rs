--- conflicted
+++ resolved
@@ -66,9 +66,6 @@
                 conflicted:  Red.normal(),
             },
 
-<<<<<<< HEAD
-            punctuation:  Black.bold(),
-=======
             security_context: SecurityContext {
                 none:       Style::default(),
                 selinux: SELinuxContext {
@@ -80,8 +77,7 @@
                 },
             },
 
-            punctuation:  Fixed(244).normal(),
->>>>>>> 2c917fff
+            punctuation:  Black.bold(),
             date:         Blue.normal(),
             inode:        Purple.normal(),
             blocks:       Cyan.normal(),
